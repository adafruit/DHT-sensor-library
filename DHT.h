--- conflicted
+++ resolved
@@ -1,4 +1,3 @@
-<<<<<<< HEAD
 /* DHT library
 
 MIT license
@@ -43,7 +42,7 @@
    float readTemperature(bool S=false);
    float convertCtoF(float);
    float convertFtoC(float);
-   float computeHeatIndex(float tempFahrenheit, float percentHumidity);
+   float computeHeatIndex(float temperature, float percentHumidity, bool isFahrenheit=true);
    float readHumidity(void);
    boolean read(void);
 
@@ -58,47 +57,4 @@
 
 };
 
-#endif
-=======
-#ifndef DHT_H
-#define DHT_H
-#if ARDUINO >= 100
- #include "Arduino.h"
-#else
- #include "WProgram.h"
-#endif
-
-/* DHT library 
-
-MIT license
-written by Adafruit Industries
-*/
-
-// how many timing transitions we need to keep track of. 2 * number bits + extra
-#define MAXTIMINGS 85
-
-#define DHT11 11
-#define DHT22 22
-#define DHT21 21
-#define AM2301 21
-
-class DHT {
- private:
-  uint8_t data[6];
-  uint8_t _pin, _type, _count;
-  unsigned long _lastreadtime;
-  boolean firstreading;
-
- public:
-  DHT(uint8_t pin, uint8_t type, uint8_t count=6);
-  void begin(void);
-  float readTemperature(bool S=false);
-  float convertCtoF(float);
-  float convertFtoC(float);
-  float computeHeatIndex(float tempFahrenheit, float percentHumidity, bool isFahrenheit=false);
-  float readHumidity(void);
-  boolean read(void);
-
-};
-#endif
->>>>>>> 25942ac8
+#endif